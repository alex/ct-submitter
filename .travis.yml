sudo: false
dist: trusty
language: rust
rust:
  - nightly

branches:
  only:
    - master

before_script:
<<<<<<< HEAD
  - rustup component add rustfmt
  - rustup component add clippy-preview
  - cargo install --force cargo-audit
=======
  - rustup component add rustfmt clippy-preview
#   - cargo install --force cargo-audit
>>>>>>> 34041807
script:
  - RUSTFLAGS=-Dwarnings cargo build
  - cargo clippy --all-targets -- -D warnings
  - cargo fmt --all -- --check
  - cargo audit<|MERGE_RESOLUTION|>--- conflicted
+++ resolved
@@ -9,14 +9,8 @@
     - master
 
 before_script:
-<<<<<<< HEAD
-  - rustup component add rustfmt
-  - rustup component add clippy-preview
+  - rustup component add rustfmt clippy-preview
   - cargo install --force cargo-audit
-=======
-  - rustup component add rustfmt clippy-preview
-#   - cargo install --force cargo-audit
->>>>>>> 34041807
 script:
   - RUSTFLAGS=-Dwarnings cargo build
   - cargo clippy --all-targets -- -D warnings
